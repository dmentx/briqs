--- conflicted
+++ resolved
@@ -12,13 +12,10 @@
     "crewai>=0.140.0",
     "crewai-tools>=0.49.0",
     "groq>=0.29.0",
-<<<<<<< HEAD
     "openai>=1.93.0",
     "instructor>=1.9.0",
     "pandas>=2.3.0",
-=======
     "pyyaml>=6.0.2",
     "requests>=2.32.4",
     "python-dotenv>=1.0.0",
->>>>>>> 71fd887b
 ]